--- conflicted
+++ resolved
@@ -9,11 +9,6 @@
 import sphericart.torch
 
 from .radial_basis import RadialBasis
-<<<<<<< HEAD
-from .structures import Structures
-=======
-
->>>>>>> 7afb791b
 from typing import Dict, List
 
 class SphericalExpansion(torch.nn.Module):
